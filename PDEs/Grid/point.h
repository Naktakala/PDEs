#ifndef POINT_H
#define POINT_H

#include <iostream>
#include <cstddef>


namespace Grid
{

  /**
   * A class representing a point in space or a vector.
   *
   * A point is defined as a three-vector. This is intended to be used to
   * define various quantities such as vertices, centroids, nodes, normal
   * vectors, or gradient vectors.
   */
  class Point
  {
  public:
<<<<<<< HEAD

  public:
=======
>>>>>>> 26094784
    double x;
    double y;
    double z;

  public:

    //################################################## Constructors

    /** \name Constructors and Initialization */
    // @{

    /** Construct a point at the origin <tt>(0, 0, 0)</tt>. */
    Point();

    /** Construct a 1D point <tt>(a, 0, 0)</tt>. */
    explicit Point(const double a);

    /** Construct a 2D point <tt>(a, b, 0)</tt>. */
    explicit Point(const double a, const double b);

    /** Construct a 3D point <tt>(a, b, c)</tt>. */
    explicit Point(const double a,
                   const double b,
                   const double c);

    /**
     * Construct a unit vector in the specified dimension.
     *
     * \param axis The axis to construct the unit vector for. 0 corresponds to
     *    the x-direction, 1 to the y-direction, and 2 to the z-direction.
     */
    static Point unit_vector(const unsigned int axis);

    /** Element-wise assignment to a scalar value. */
    Point& operator=(const double value);

    // @}

    //================================================== Accessors

    /** \name Accessors */
    // @{

    double& operator[](const unsigned int i);
    const double& operator[](const unsigned int i) const;
<<<<<<< HEAD
=======

>>>>>>> 26094784
    double& operator()(const unsigned int i);
    const double& operator()(const unsigned int i) const;

    // @}

    //################################################## Information

    /** \name Information */
    // @{

    bool operator==(const Point& q) const;
    bool operator!=(const Point& q) const;

<<<<<<< HEAD
    /** Return the distance of the point from the origin. */
    double length() const;

    /** Return the squared distance of the point from the origin. */
=======
    /** Return the Euclidean distance to the origin. */
    double length() const;

    /** Return the Euclidean distance to the origin squared. */
>>>>>>> 26094784
    double length_squared() const;

    // @}

    //================================================== Scalar Operations

    /** \name Scalar Operations */
    //@{

<<<<<<< HEAD
    /** Element-wise negation in-place. */
    Point& operator-();

    /** Return an element-wise negated Point. */
    Point operator-() const;

    /** Element-wise multiplication by a scalar in-place. */
    Point& operator*=(const double factor);

    /** Element-wise division by a scalar in-place. */
=======
    /** Element-wise negation in place. */
    Point& operator-();

    /** Return a Point containing the negated elements. */
    Point operator-() const;

    /** Element-wise multiplication by a scalar in place. */
    Point& operator*=(const double factor);

    /** Element-wise division by a scalar in place. */
>>>>>>> 26094784
    Point& operator/=(const double factor);

    // @}

    //################################################## Point Operations

    /** \name Point Operations */
    // @{

<<<<<<< HEAD
    /** Element-wise addition in-place. */
    Point& operator+=(const Point& q);

    /** Element-wise subtraction in-place. */
    Point& operator-=(const Point& q);

    /**
     * Return the dot product between this and another point via
     * \f$ c = p_x q_x + p_y q_y + p_z q_z \f$.
=======
    /** Element-wise addition with another Point in place. */
    Point& operator+=(const Point& q);

    /** Element-wise subtraction with another Point in place. */
    Point& operator-=(const Point& q);

    /**
     * Take the dot product with another Point via \f$ c = p_x q_x + p_y q_y +
     * p_z q_z \f$.
>>>>>>> 26094784
     */
    double dot(const Point& q) const;

    /**
<<<<<<< HEAD
     * Return the cross product between this and another point via
     * \f$ r = p \times q
     *       = (p_y q_z - p_z q_y, p_z q_x - p_x q_z, p_x q_y - p_y q_x) \f$.
     */
    Point cross(const Point& q) const;

    /** Return the Euclidean distance between two points. */
    double distance(const Point& q) const;

    /** Return the squared Euclidean distance between two points. */
    double distance_squared(const Point& q) const;

    /** Element-wise absolute value in-place. */
    Point& fabs();

    /** Return the absolute value of this Point. */
=======
     * Take the cross product with another Point via  \f$ r = p \times q =
     * (p_y q_z - p_z q_y, p_z q_x - p_x q_z, p_x q_y - p_y q_x) \f$.
     */
    Point cross(const Point& q) const;

    /** Return the Euclidean distance to another Point. */
    double distance(const Point& q) const;

    /** Return the Euclidean distance to another Point squared. */
    double distance_squared(const Point& q) const;

    /** Element-wise absolute value in place. */
    Point& fabs();

    /** Return a Point containing the absolute value of the elements. */
>>>>>>> 26094784
    Point fabs() const;

    /** Normalize the Point to its length. */
    Point& normalize();

    /**
<<<<<<< HEAD
     * Return the direction of the vector from the origin to this Point.
     * This simply copies Point and then normalizes it.
=======
     * Return a Point containing the normalized elements. This is the direction
     * of a vector pointing from the origin to the coordinates defined by the
     * Point.
>>>>>>> 26094784
     */
    Point direction() const;

    // @}

    //================================================== Print Utilities

    /** \name Print Utilities */
    // @{

    std::string str() const;
    void print(std::ostream& os = std::cout) const;

    // @}

  };


  //================================================== Methods

<<<<<<< HEAD
  /** Element-wise multiplication by a scalar value. */
  Point operator*(const Point& p, const double factor);

  /** Element-wise multiplication by a scalar value. */
  Point operator*(const double factor, const Point& p);

  /** Element-wise division by a scalar value. */
=======
  /** Element-wise multiplication by a scalar. */
  Point operator*(const Point& p, const double factor);

  /** Element-wise multiplication by a scalar. */
  Point operator*(const double factor, const Point& p);

  /** Element-wise division by a scalar. */
>>>>>>> 26094784
  Point operator/(const Point& p, const double factor);

  /** Element-wise addition. */
  Point operator+(const Point& p, const Point& q);

  /** Element-wise subtraction. */
  Point operator-(const Point& p, const Point& q);

<<<<<<< HEAD
  /** Return the dot product of two points. \see Point::dot */
  double dot(const Point& p, const Point& q);

  /** Return the cross product of two points. \see Point::cross */
  Point cross(const Point& p, const Point& q);

  /** Return the Euclidean distance between two points. */
  double distance(const Point& p, const Point& q);

  /** Return the element-wise absolute value of a point. */
  Point fabs(const Point& p);

  /** Return the direction, or unit length vector. */
=======
  /** Compute a dot product. \see Point::dot */
  double dot(const Point& p, const Point& q);

  /** Compute a cross product. \see Point::cross */
  Point cross(const Point& p, const Point& q);

  /** Compute the distance between Point \p p and \p q. */
  double distance(const Point& p, const Point& q);

  /** Return the absolute value of the elements of a Point. */
  Point fabs(const Point& p);

  /** Return the direction of the vector pointing from the origin to a Point. */
>>>>>>> 26094784
  Point direction(const Point& p);

  std::ostream& operator<<(std::ostream& os, const Point& p);

  //================================================== Useful Aliases

  using Vertex = Point;
  using Node = Point;
  using Centroid = Point;
  using Normal = Point;
  using Gradient = Point;

}
#endif //POINT_H<|MERGE_RESOLUTION|>--- conflicted
+++ resolved
@@ -18,11 +18,6 @@
   class Point
   {
   public:
-<<<<<<< HEAD
-
-  public:
-=======
->>>>>>> 26094784
     double x;
     double y;
     double z;
@@ -68,10 +63,7 @@
 
     double& operator[](const unsigned int i);
     const double& operator[](const unsigned int i) const;
-<<<<<<< HEAD
-=======
-
->>>>>>> 26094784
+
     double& operator()(const unsigned int i);
     const double& operator()(const unsigned int i) const;
 
@@ -85,17 +77,10 @@
     bool operator==(const Point& q) const;
     bool operator!=(const Point& q) const;
 
-<<<<<<< HEAD
-    /** Return the distance of the point from the origin. */
-    double length() const;
-
-    /** Return the squared distance of the point from the origin. */
-=======
     /** Return the Euclidean distance to the origin. */
     double length() const;
 
     /** Return the Euclidean distance to the origin squared. */
->>>>>>> 26094784
     double length_squared() const;
 
     // @}
@@ -105,18 +90,7 @@
     /** \name Scalar Operations */
     //@{
 
-<<<<<<< HEAD
-    /** Element-wise negation in-place. */
-    Point& operator-();
-
-    /** Return an element-wise negated Point. */
-    Point operator-() const;
-
-    /** Element-wise multiplication by a scalar in-place. */
-    Point& operator*=(const double factor);
-
-    /** Element-wise division by a scalar in-place. */
-=======
+
     /** Element-wise negation in place. */
     Point& operator-();
 
@@ -127,7 +101,6 @@
     Point& operator*=(const double factor);
 
     /** Element-wise division by a scalar in place. */
->>>>>>> 26094784
     Point& operator/=(const double factor);
 
     // @}
@@ -137,7 +110,6 @@
     /** \name Point Operations */
     // @{
 
-<<<<<<< HEAD
     /** Element-wise addition in-place. */
     Point& operator+=(const Point& q);
 
@@ -145,41 +117,12 @@
     Point& operator-=(const Point& q);
 
     /**
-     * Return the dot product between this and another point via
-     * \f$ c = p_x q_x + p_y q_y + p_z q_z \f$.
-=======
-    /** Element-wise addition with another Point in place. */
-    Point& operator+=(const Point& q);
-
-    /** Element-wise subtraction with another Point in place. */
-    Point& operator-=(const Point& q);
-
-    /**
      * Take the dot product with another Point via \f$ c = p_x q_x + p_y q_y +
      * p_z q_z \f$.
->>>>>>> 26094784
      */
     double dot(const Point& q) const;
 
     /**
-<<<<<<< HEAD
-     * Return the cross product between this and another point via
-     * \f$ r = p \times q
-     *       = (p_y q_z - p_z q_y, p_z q_x - p_x q_z, p_x q_y - p_y q_x) \f$.
-     */
-    Point cross(const Point& q) const;
-
-    /** Return the Euclidean distance between two points. */
-    double distance(const Point& q) const;
-
-    /** Return the squared Euclidean distance between two points. */
-    double distance_squared(const Point& q) const;
-
-    /** Element-wise absolute value in-place. */
-    Point& fabs();
-
-    /** Return the absolute value of this Point. */
-=======
      * Take the cross product with another Point via  \f$ r = p \times q =
      * (p_y q_z - p_z q_y, p_z q_x - p_x q_z, p_x q_y - p_y q_x) \f$.
      */
@@ -195,21 +138,14 @@
     Point& fabs();
 
     /** Return a Point containing the absolute value of the elements. */
->>>>>>> 26094784
     Point fabs() const;
 
     /** Normalize the Point to its length. */
     Point& normalize();
 
     /**
-<<<<<<< HEAD
      * Return the direction of the vector from the origin to this Point.
      * This simply copies Point and then normalizes it.
-=======
-     * Return a Point containing the normalized elements. This is the direction
-     * of a vector pointing from the origin to the coordinates defined by the
-     * Point.
->>>>>>> 26094784
      */
     Point direction() const;
 
@@ -230,15 +166,6 @@
 
   //================================================== Methods
 
-<<<<<<< HEAD
-  /** Element-wise multiplication by a scalar value. */
-  Point operator*(const Point& p, const double factor);
-
-  /** Element-wise multiplication by a scalar value. */
-  Point operator*(const double factor, const Point& p);
-
-  /** Element-wise division by a scalar value. */
-=======
   /** Element-wise multiplication by a scalar. */
   Point operator*(const Point& p, const double factor);
 
@@ -246,7 +173,6 @@
   Point operator*(const double factor, const Point& p);
 
   /** Element-wise division by a scalar. */
->>>>>>> 26094784
   Point operator/(const Point& p, const double factor);
 
   /** Element-wise addition. */
@@ -255,7 +181,6 @@
   /** Element-wise subtraction. */
   Point operator-(const Point& p, const Point& q);
 
-<<<<<<< HEAD
   /** Return the dot product of two points. \see Point::dot */
   double dot(const Point& p, const Point& q);
 
@@ -269,21 +194,6 @@
   Point fabs(const Point& p);
 
   /** Return the direction, or unit length vector. */
-=======
-  /** Compute a dot product. \see Point::dot */
-  double dot(const Point& p, const Point& q);
-
-  /** Compute a cross product. \see Point::cross */
-  Point cross(const Point& p, const Point& q);
-
-  /** Compute the distance between Point \p p and \p q. */
-  double distance(const Point& p, const Point& q);
-
-  /** Return the absolute value of the elements of a Point. */
-  Point fabs(const Point& p);
-
-  /** Return the direction of the vector pointing from the origin to a Point. */
->>>>>>> 26094784
   Point direction(const Point& p);
 
   std::ostream& operator<<(std::ostream& os, const Point& p);
